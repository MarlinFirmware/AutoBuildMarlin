--- conflicted
+++ resolved
@@ -230,13 +230,8 @@
     out.mb = mb;
     out.pins_file = inc_line.replace(/.*#include\s+"([^"]*)".*/, '$1');
 
-<<<<<<< HEAD
-    out.archs = inc_line.replace(/.+\/\/\s*((\w+,?\s*)+)\s*(env|mac|win|lin|uni):.+\b/, '$1');
+    out.archs = inc_line.replace(/.+\/\/\s*((\w+,?\s*)+)\s*(env|mac|win|lin|uni):.+/, '$1');
     out.archs_arr = out.archs.trim().replace(/\s*,\s*/g, ',').split(',');
-=======
-    out.archs = inc_line.replace(/.+\/\/\s*((\w+,?\s*)+)\s*(env|mac|win|lin|uni):.+/, '$1');
-    out.archs_arr = out.archs.replace(',',' ').replace(/\s+/,' ').trim().split(' ');
->>>>>>> d25afcc3
 
     out.envs = [];
     var efind = new RegExp('(env|mac|win|lin|uni):(\\w+)', 'g');
